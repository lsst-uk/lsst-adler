<<<<<<< HEAD
from adler.science.PhaseCurve import PhaseCurve
from numpy.testing import assert_array_equal, assert_array_less, assert_almost_equal
import pytest
=======
>>>>>>> 23d636af
import numpy as np
import astropy.units as u
from numpy.testing import assert_array_equal, assert_almost_equal
import pytest

from adler.science.PhaseCurve import PhaseCurve, ADLER_SBPY_DICT
from adler.utilities.tests_utilities import get_test_data_filepath
from adler.objectdata.AdlerPlanetoid import AdlerPlanetoid


def test_PhaseCurve_init():
    """Test intialising the model."""

    # test creating a model
    H = 18.9
    G = 0.12
    pc = PhaseCurve(H=H * u.mag, phase_parameter_1=G, model_name="HG")

    assert pc.H.value == 18.9
    assert pc.H.unit == u.mag
    assert pc.phase_parameter_1 == 0.12
    assert pc.model_name == "HG"


def test_PhaseCurve_ReducedMag():
    """Test calculating the reduced magnitude from a PhaseCurve object."""

    # define the phase angles
    alpha = np.array([0, 10]) * u.deg

    # linear phase curve model
    pc_lin = PhaseCurve(model_name="LinearPhaseFunc", H=18 * u.mag, phase_parameter_1=0.1 * (u.mag / u.deg))

    # find the reduced mag
    red_mag = pc_lin.ReducedMag(alpha)

    assert red_mag.unit == u.mag
    assert_array_equal(red_mag.value, np.array([18.0, 19.0]))


def test_PhaseCurve_FitModel_linear():
    """Test fitting a linear phase function to two data points."""

    # define the observations
    alpha = np.array([0, 10]) * u.deg
    red_mag = np.array([18.0, 19.0]) * u.mag

    # empty linear phase curve model
    pc_lin = PhaseCurve(model_name="LinearPhaseFunc")

    # fit the model to the data - this returns an sbpy object
    pc_fit = pc_lin.FitModel(alpha, red_mag)

    assert pc_fit.H.unit == u.mag
    assert pc_fit.H.value == 18.0
    assert pc_fit.S.unit == u.mag / u.deg
    assert pc_fit.S.value == 0.1
    assert (
        hasattr(pc_fit, "H_err") == False
    )  # with only two data points the covariance matrix is None and no uncertainties are stored


def test_PhaseCurve_FitModel_HG():
    """Test fitting a HG model to generated data."""

    # generate some model data
    pc1 = PhaseCurve(H=18.0 * u.mag, phase_parameter_1=0.15, model_name="HG")
    alpha = np.linspace(0, 30) * u.deg
    red_mag = pc1.ReducedMag(alpha)

    # fit the same phase curve model to the data
    pc_fit = pc1.FitModel(alpha, red_mag)
    # convert from sbpy to adler PhaseCurve object
    pc2 = pc1.InitModelSbpy(pc_fit)

    # the new fitted model should have the same parameters as the input model
    assert pc2.H == pc1.H
    assert pc2.phase_parameter_1 == pc1.phase_parameter_1
    assert pc1.phase_parameter_1_err is None  # the first model had no uncertainties
    assert pc2.phase_parameter_1_err is not None  # the fitted model has some uncertainties


def test_PhaseCurve_FitModel_HG_no_units():
    """Test fitting a HG model to generated data, but without units.
    If units are not provided, the phase angles must be in radians!"""

    # generate some model data
    pc1 = PhaseCurve(H=18.0, phase_parameter_1=0.15, model_name="HG")
    alpha = np.radians(np.linspace(0, 30))
    red_mag = pc1.ReducedMag(alpha)

    # fit the same phase curve model to the data
    pc_fit = pc1.FitModel(alpha, red_mag)
    # convert from sbpy to adler PhaseCurve object
    pc2 = pc1.InitModelSbpy(pc_fit)

    # the new fitted model should have the same parameters as the input model
    assert pc2.H == pc1.H
    assert pc2.phase_parameter_1 == pc1.phase_parameter_1
    assert pc1.phase_parameter_1_err is None  # the first model had no uncertainties
    assert pc2.phase_parameter_1_err is not None  # the fitted model has some uncertainties


def test_PhaseCurve_FitModel_HG_fixed():
    """Test fitting a just H whilst keeping G fixed."""

    # generate some model data
    pc1 = PhaseCurve(H=18.0 * u.mag, phase_parameter_1=0.15, model_name="HG")
    alpha = np.linspace(0, 30) * u.deg
    red_mag = pc1.ReducedMag(alpha)

    # fix phase_parameter_1
    pc1.FixParam("phase_parameter_1")

    # fit the same phase curve model to the data
    pc_fit = pc1.FitModel(alpha, red_mag)
    # convert from sbpy to adler PhaseCurve object
    pc2 = pc1.InitModelSbpy(pc_fit)

    # the new fitted model should have the same parameters as the input model, but G is fixed
    assert pc_fit.fixed["G"] is True
    assert pc2.H == pc1.H
    assert pc2.phase_parameter_1 == pc1.phase_parameter_1
    assert pc2.phase_parameter_1_err is None  # the fitted model has no uncertainties when param is fixed


def test_PhaseCurve_FitModel_HG_bounds():
    """Test fitting a just H whilst keeping G fixed."""

    # generate some model data
    pc1 = PhaseCurve(H=18.0 * u.mag, phase_parameter_1=0.15, model_name="HG")
    alpha = np.linspace(0, 30) * u.deg
    red_mag = pc1.ReducedMag(alpha)

    # set bounds on phase parameter
    pc1.SetModelBounds("phase_parameter_1", (0.0, 0.1))

    # fit the same phase curve model to the data
    pc_fit = pc1.FitModel(alpha, red_mag)
    # convert from sbpy to adler PhaseCurve object
    pc2 = pc1.InitModelSbpy(pc_fit)

    # the new fitted model should have the same parameters as the input model, but G is fixed
    assert pc_fit.G.bounds == (0.0, 0.1)
    assert pc2.phase_parameter_1 == 0.1
    assert pc2.phase_parameter_1_err is not None


<<<<<<< HEAD
def test_PhaseCurve_ReducedMagBounds():
    """Test calculating the reduced magnitude from a PhaseCurve object."""

    # define the phase angles
    alpha = np.radians(np.array([0, 10]))

    # Test the HG12 model
    pc = PhaseCurve(model_name="HG12", H_err=0.1, phase_parameter_1_err=0.1)

    # find the reduced mag and the bounds
    red_mag = pc.ReducedMag(alpha)
    pc_bounds = pc.ReducedMagBounds(alpha)

    assert_almost_equal(pc_bounds["mag_min"][0], pc.H - pc.H_err)
    assert_almost_equal(pc_bounds["mag_max"][0], pc.H + pc.H_err)
    assert_almost_equal(pc_bounds["mag_mean"][0], pc.H)
    assert len(pc_bounds["PhaseCurves"]) == 4
    assert_array_less(pc_bounds["mag_min"], red_mag)
    assert_array_less(red_mag, pc_bounds["mag_max"])

    # also test the HG1G2 model with all uncertainties
    pc = PhaseCurve(model_name="HG1G2", H_err=0.1, phase_parameter_1_err=0.1, phase_parameter_2_err=0.1)
    # find the reduced mag and the bounds
    red_mag = pc.ReducedMag(alpha)
    pc_bounds = pc.ReducedMagBounds(alpha)

    assert_almost_equal(pc_bounds["mag_min"][0], pc.H - pc.H_err)
    assert_almost_equal(pc_bounds["mag_max"][0], pc.H + pc.H_err)
    assert_almost_equal(pc_bounds["mag_mean"][0], pc.H)
    assert len(pc_bounds["PhaseCurves"]) == 8
    assert_array_less(pc_bounds["mag_min"], red_mag)
    assert_array_less(red_mag, pc_bounds["mag_max"])

    # also test the HG1G2 model with only 2/3 uncertainties
    pc = PhaseCurve(model_name="HG1G2", H_err=0.1, phase_parameter_1_err=0.1)
    # find the reduced mag and the bounds
    red_mag = pc.ReducedMag(alpha)
    pc_bounds = pc.ReducedMagBounds(alpha)

    assert_almost_equal(pc_bounds["mag_min"][0], pc.H - pc.H_err)
    assert_almost_equal(pc_bounds["mag_max"][0], pc.H + pc.H_err)
    assert_almost_equal(pc_bounds["mag_mean"][0], pc.H)
    assert len(pc_bounds["PhaseCurves"]) == 4
    assert_array_less(pc_bounds["mag_min"], red_mag)
    assert_array_less(red_mag, pc_bounds["mag_max"])


# TODO: test absmag
=======
def test_PhaseCurve_FitModel_resample():

    np.random.seed(0)  # set the seed to ensure reproducibility
    resample = 100  # number of resamples

    # these are the exact values that should be recovered with 100 resampled fits, for the random seed of 0
    resample_compare_vals = {
        "H": 16.29648544,
        "phase_parameter_1": 0.6225681900053228,
        "H_err": 0.00774547,
        "phase_parameter_1_err": 0.051412070779357485,
    }

    # load a test object
    ssoid = "6098332225018"  # good MBA test object
    filt = "r"
    test_db_path = get_test_data_filepath("testing_database.db")
    planetoid = AdlerPlanetoid.construct_from_SQL(ssoid, test_db_path, filter_list=[filt])
    sso = planetoid.SSObject_in_filter(filt)
    obs = planetoid.observations_in_filter(filt)

    # set up the initial phasecurve model
    H = sso.H
    G12 = sso.G12
    pc = PhaseCurve(H=H * u.mag, phase_parameter_1=G12, model_name="HG12_Pen16")

    # get the observations
    alpha = np.array(getattr(obs, "phaseAngle")) * u.deg
    mag_err = np.array(getattr(obs, "magErr")) * u.mag
    red_mag = np.array(getattr(obs, "reduced_mag")) * u.mag

    # do a single fit
    pc_fit = pc.FitModel(alpha, red_mag, mag_err)
    pc_fit = PhaseCurve().InitModelSbpy(pc_fit)
    print(pc_fit.__dict__)

    # use the resample function within FitModel
    pc_fit_resamp = pc.FitModel(alpha, red_mag, mag_err, resample=resample)
    pc_fit_resamp = PhaseCurve().InitModelSbpy(pc_fit_resamp)
    print(pc_fit_resamp.__dict__)

    # check that the fits are different
    tolerance = 0.001
    for x in ["H", "H_err", "phase_parameter_1", "phase_parameter_1_err"]:
        x1 = getattr(pc_fit_resamp, x)
        x2 = getattr(pc_fit, x)

        if hasattr(x1, "unit") and (x1.unit is not None):
            x1 = x1.value
        if hasattr(x2, "unit") and (x2.unit is not None):
            x2 = x2.value

        print(x, np.abs(x1 - x2))
        assert np.abs(x1 - x2) > tolerance

        # the resampled fit should have larger uncertainties
        if "err" in x:
            assert x1 > x2

    # check the exact values of each fit
    for x in ["H", "H_err", "phase_parameter_1", "phase_parameter_1_err"]:
        x1 = getattr(pc_fit_resamp, x)
        x2 = resample_compare_vals[x]

        if hasattr(x1, "unit") and (x1.unit is not None):
            x1 = x1.value

        print(x, x1, x2)
        assert_almost_equal(x1, x2)


def test_set_models():

    for model in ["HG", "HG1G2", "HG12", "HG12_Pen16", "LinearPhaseFunc"]:

        # create a model
        pc = PhaseCurve(model_name=model)

        # check which phase parameters the model should have
        phase_params = ADLER_SBPY_DICT[pc.model_name]
        for p in phase_params:
            assert getattr(pc.model_function, phase_params[p])


def test_ReturnInit():

    # define a PhaseCurve object
    pc = PhaseCurve(H=18.0, phase_parameter_1=0.15, model_name="HG")

    # convert the PhaseCurve object to dict
    pc_dict = pc.ReturnModelDict()
    print(pc_dict)

    assert pc_dict["H"] == 18.0
    assert pc_dict["phase_parameter_1"] == 0.15
    assert pc_dict["model_name"] == "HG"

    # create PhaseCurve from dict
    print(type(pc_dict))
    pc2 = PhaseCurve().InitModelDict(pc_dict)

    assert pc2.H == 18.0
    assert pc2.phase_parameter_1 == 0.15
    assert pc2.model_name == "HG"

    # create sbpy model from PhaseCurve
    pc_sbpy = pc.model_function
    print(pc_sbpy)

    assert pc_sbpy.H == 18.0
    assert pc_sbpy.G == 0.15

    # create PhaseCurve from sbpy model
    pc3 = PhaseCurve().InitModelSbpy(pc_sbpy)

    assert pc3.H == 18.0
    assert pc3.phase_parameter_1 == 0.15
    assert pc3.model_name == "HG"


# TODO: test absmag and units
# TODO: test FitModel with weighted data
>>>>>>> 23d636af
<|MERGE_RESOLUTION|>--- conflicted
+++ resolved
@@ -1,13 +1,6 @@
-<<<<<<< HEAD
-from adler.science.PhaseCurve import PhaseCurve
-from numpy.testing import assert_array_equal, assert_array_less, assert_almost_equal
-import pytest
-=======
->>>>>>> 23d636af
 import numpy as np
 import astropy.units as u
-from numpy.testing import assert_array_equal, assert_almost_equal
-import pytest
+from numpy.testing import assert_array_equal, assert_array_less, assert_almost_equal
 
 from adler.science.PhaseCurve import PhaseCurve, ADLER_SBPY_DICT
 from adler.utilities.tests_utilities import get_test_data_filepath
@@ -151,8 +144,6 @@
     assert pc2.phase_parameter_1 == 0.1
     assert pc2.phase_parameter_1_err is not None
 
-
-<<<<<<< HEAD
 def test_PhaseCurve_ReducedMagBounds():
     """Test calculating the reduced magnitude from a PhaseCurve object."""
 
@@ -199,9 +190,6 @@
     assert_array_less(pc_bounds["mag_min"], red_mag)
     assert_array_less(red_mag, pc_bounds["mag_max"])
 
-
-# TODO: test absmag
-=======
 def test_PhaseCurve_FitModel_resample():
 
     np.random.seed(0)  # set the seed to ensure reproducibility
@@ -323,5 +311,4 @@
 
 
 # TODO: test absmag and units
-# TODO: test FitModel with weighted data
->>>>>>> 23d636af
+# TODO: test FitModel with weighted data