--- conflicted
+++ resolved
@@ -142,11 +142,6 @@
     # the new fitted model should have the same parameters as the input model, but G is fixed
     assert pc_fit.G.bounds == (0.0, 0.1)
     assert pc2.phase_parameter_1 == 0.1
-<<<<<<< HEAD
     assert pc2.phase_parameter_1_err is not None
 
-
-# TODO: test absmag
-=======
-    assert pc2.phase_parameter_1_err is not None
->>>>>>> 9ac9f36f
+# TODO: test absmag