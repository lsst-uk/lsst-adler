--- conflicted
+++ resolved
@@ -15,6 +15,8 @@
 def runAdler(cli_args):
     logger.info("Beginning Adler.")
 
+    N_pc_fit = 10  # minimum number of data points to fit phase curve
+
     if cli_args.ssObjectId_list:
         ssObjectId_list = read_in_SSObjectID_file(cli_args.ssObjectId_list)
     else:
@@ -24,93 +26,65 @@
         logger.info("Processing object {}/{}.".format(i + 1, len(ssObjectId_list)))
         logger.info("Ingesting all data for object {} from RSP...".format(cli_args.ssObjectId))
 
-<<<<<<< HEAD
-    # now let's do some phase curves!
-    N_pc_fit = 10  # minimum number of data points to fit phase curve
-
-    # # operate on each filter in turn
-    for filt in planetoid.filter_list:
-
-        print("fit {} filter data".format(filt))
-
-        # get the filter SSObject metadata
-        sso = planetoid.SSObject_in_filter(filt)
-
-        # get the LSST phase curve filter model
-        pc = PhaseCurve(
-            abs_mag=sso.H * u.mag,
-            phase_param=sso.G12,
-            model_name="HG12_Pen16",
-        )
-        print(pc)
-        print(pc.abs_mag)
-        print(pc.phase_param)
-
-        # get the filter observations
-        obs = planetoid.observations_in_filter(filt)
-        alpha = obs.phaseAngle * u.deg
-        red_mag = obs.reduced_mag * u.mag
-        mag_err = obs.magErr * u.mag
-
-        # when fitting, consider only the previous observations (not tonight's)
-        mjd = obs.midPointMjdTai
-        obs_mask = mjd < int(np.amax(mjd))
-        # also drop any past outlying observations?
-
-        print("total N obs = {}".format(len(mjd)))
-        print("number of past obs = {}".format(sum(obs_mask)))
-        print("number of tonight's obs = {}".format(sum(~obs_mask)))
-
-        if sum(obs_mask) < N_pc_fit:
-            # use an assumed value of G12 until more data is available
-            pc_fit = PhaseCurve(abs_mag=sso.H * u.mag, phase_param=0.62, model_name="HG12_Pen16")
-        else:
-            # do a simple HG12_Pen16 fit to the past data
-            pc_fit = pc.FitModel(alpha[obs_mask], red_mag[obs_mask], mag_err[obs_mask])
-            pc_fit = pc.InitModelSbpy(pc_fit)
-
-        print(pc_fit)
-        print(pc_fit.abs_mag)
-        print(pc_fit.phase_param)
-
-        # now check if the new observations are outlying
-
-        # also check for past observations that are outlying?
-
-        # output results
-        # flag outlying observations
-        # output the phase curve model parameters
-=======
         planetoid = AdlerPlanetoid.construct_from_RSP(ssObjectId, cli_args.filter_list, cli_args.date_range)
 
         logger.info("Data successfully ingested.")
         logger.info("Calculating phase curves...")
 
         # now let's do some phase curves!
-
-        # get the r filter SSObject metadata
-        sso_r = planetoid.SSObject_in_filter("r")
-
-        # get the RSP r filter model
-        pc = PhaseCurve(
-            abs_mag=sso_r.H * u.mag,
-            phase_param=sso_r.G12,
-            model_name="HG12_Pen16",
-        )
-        print(pc)
-        print(pc.abs_mag, pc.phase_param)
-
-        # get the r filter observations
-        obs_r = planetoid.observations_in_filter("r")
-        alpha = obs_r.phaseAngle * u.deg
-        red_mag = obs_r.reduced_mag * u.mag
-        mag_err = obs_r.magErr * u.mag
-
-        # do a simple fit to all data
-        pc_fit = pc.FitModel(alpha, red_mag, mag_err)
-        print(pc_fit)
->>>>>>> 84112d48
-
+    
+        # # operate on each filter in turn
+        for filt in planetoid.filter_list:
+    
+            print("fit {} filter data".format(filt))
+    
+            # get the filter SSObject metadata
+            sso = planetoid.SSObject_in_filter(filt)
+    
+            # get the LSST phase curve filter model
+            pc = PhaseCurve(
+                abs_mag=sso.H * u.mag,
+                phase_param=sso.G12,
+                model_name="HG12_Pen16",
+            )
+            print(pc)
+            print(pc.abs_mag)
+            print(pc.phase_param)
+    
+            # get the filter observations
+            obs = planetoid.observations_in_filter(filt)
+            alpha = obs.phaseAngle * u.deg
+            red_mag = obs.reduced_mag * u.mag
+            mag_err = obs.magErr * u.mag
+    
+            # when fitting, consider only the previous observations (not tonight's)
+            mjd = obs.midPointMjdTai
+            obs_mask = mjd < int(np.amax(mjd))
+            # also drop any past outlying observations?
+    
+            print("total N obs = {}".format(len(mjd)))
+            print("number of past obs = {}".format(sum(obs_mask)))
+            print("number of tonight's obs = {}".format(sum(~obs_mask)))
+    
+            if sum(obs_mask) < N_pc_fit:
+                # use an assumed value of G12 until more data is available
+                pc_fit = PhaseCurve(abs_mag=sso.H * u.mag, phase_param=0.62, model_name="HG12_Pen16")
+            else:
+                # do a simple HG12_Pen16 fit to the past data
+                pc_fit = pc.FitModel(alpha[obs_mask], red_mag[obs_mask], mag_err[obs_mask])
+                pc_fit = pc.InitModelSbpy(pc_fit)
+    
+            print(pc_fit)
+            print(pc_fit.abs_mag)
+            print(pc_fit.phase_param)
+    
+            # now check if the new observations are outlying
+    
+            # also check for past observations that are outlying?
+    
+            # output results
+            # flag outlying observations
+            # output the phase curve model parameters
 
 def main():
     parser = argparse.ArgumentParser(description="Runs Adler for select planetoid(s) and given user input.")
