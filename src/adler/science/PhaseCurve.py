from sbpy.photometry import HG, HG1G2, HG12, HG12_Pen16, LinearPhaseFunc
import astropy.units as u
import numpy as np
from astropy.modeling.fitting import LevMarLSQFitter
import itertools

# translation between sbpy and adler field names
SBPY_ADLER_DICT = {
    "H": "H",
    "G": "phase_parameter_1",
    "G12": "phase_parameter_1",
    "G1": "phase_parameter_1",
    "G2": "phase_parameter_2",
    "S": "phase_parameter_1",
}
# translation between adler and sbpy fields, depends on model
ADLER_SBPY_DICT = {
    "HG": {"phase_parameter_1": "G"},
    "HG1G2": {"phase_parameter_1": "G1", "phase_parameter_2": "G2"},
    "HG12": {"phase_parameter_1": "G12"},
    "HG12_Pen16": {"phase_parameter_1": "G12"},
    "LinearPhaseFunc": {"phase_parameter_1": "S"},
}


class PhaseCurve:
    """A class to define the phasecurve model and associated functions.
    Units - by default no units are set but astropy units can be passed.
    It is up to the user to ensure that units are correct for the relevant phasecurve model.

    Attributes
    -----------
    H : float
       Absolute magnitude, H, of the phasecurve model (often units of mag).

    phase_parameter_1: float
       The first phase parameter of the phasecurve model, e.g. G from HG
       (often dimensionless units unless S from LinearPhaseFunc, which has units mag/deg or mag/rad).

    phase_parameter_2: float
       The second phase parameter, only used for the 3 parameter HG1G2 phasecurve model.

    model_name: str
       Label for the phasecurve model to be used.
       Choice of: "HG", "HG1G2", "HG12", "HG12_Pen16", "LinearPhaseFunc"

    bounds: bool
       Flag for using the default bounds on the sbpy model (True) or ignoring bounds (False).

    H_err : float
       Uncertainty in absolute magnitude.

    phase_parameter_1_err : float
       Uncertainty in the (first) phase parameter.

    phase_parameter_2_err : float
       Uncertainty in the (second, if required) phase parameter.

    """

    def __init__(
        self,
        H=18,
        phase_parameter_1=0.2,
        phase_parameter_2=0.2,
        model_name="HG",
        H_err=None,
        phase_parameter_1_err=None,
        phase_parameter_2_err=None,
    ):
        self.H = H
        self.phase_parameter_1 = phase_parameter_1
        self.phase_parameter_2 = phase_parameter_2
        self.model_name = model_name
        self.H_err = H_err
        self.phase_parameter_1_err = phase_parameter_1_err
        self.phase_parameter_2_err = phase_parameter_2_err

        if model_name == "HG":
            self.model_function = HG(H=H, G=self.phase_parameter_1)
        elif model_name == "HG1G2":
            self.model_function = HG1G2(H=H, G1=self.phase_parameter_1, G2=self.phase_parameter_2)
        elif model_name == "HG12":
            self.model_function = HG12(H=H, G12=self.phase_parameter_1)
        elif model_name == "HG12_Pen16":
            self.model_function = HG12_Pen16(H=H, G12=self.phase_parameter_1)
        elif model_name == "LinearPhaseFunc":
            self.model_function = LinearPhaseFunc(H=H, S=self.phase_parameter_1)
        else:
            print("no model selected")

    def SetModelBounds(self, param, bound_vals=(None, None)):
        """Set the "bounds" attribute of an sbpy model parameter, i.e. the lower and upper constraints for the fitter.

        Parameters
        -----------
        param : str
           Parameter name bounds to be set fix, if not an sbpy parameter name (e.g. G) the corresponding adler name is looked up (e.g. phase_parameter_1)

        bound_vals : tuple
           Set the fitter constraints to (upper, lower) for the param.

        """
        model_sbpy = self.model_function
        if param not in model_sbpy.__dict__:
            param = ADLER_SBPY_DICT[self.model_name][param]
        x = getattr(model_sbpy, param)
        setattr(x, "bounds", bound_vals)
        return

    def FixParam(self, param, fix_flag=True):
        """Set the "fixed" attribute of an sbpy model parameter.
        E.g. use this to fit for absolute magnitude whilst keeping phase parameter fixed.

        Parameters
        -----------
        param : str
           Parameter name to fix, if not an sbpy parameter name (e.g. G) the corresponding adler name is looked up (e.g. phase_parameter_1)

        fix_flag : bool
           Set True to keep the param fixed when fitting

        """

        model_sbpy = self.model_function
        if param not in model_sbpy.__dict__:
            param = ADLER_SBPY_DICT[self.model_name][param]
        x = getattr(model_sbpy, param)
        setattr(x, "fixed", fix_flag)
        return

    def ReturnModelDict(self):
        """Return the values for the PhaseCurve class as a dict

        Returns
        ----------

        self.__dict__ : dict
           The dict of PhaseCurve object parameters.

        """

        return self.__dict__

    def InitModelDict(self, model_dict):
        """Set up a new PhaseCurve model object from a dictionary.
        This could be written by the user or generated from another PhaseCurve object using ReturnModelDict

        Parameters
        -----------
        model_dict : dict
           Dictionary containing the PhaseCurve parameters you wish to set, e.g. H, phase_parameter_1

        Returns
        ----------

        model : object
           The new PhaseCurve class object

        """

        # clean the input dictionary
        del_keys = []
<<<<<<< HEAD
        if "model_function" in model_dict.keys():
            del_keys.append("model_function")
=======
        # make sure that there is not an existing model_function parameter
        if "model_function" in model_dict:
            del_keys.append("model_function")
        # remove keys that aren't PhaseCurve parameters
>>>>>>> 23d636af
        for key, value in model_dict.items():
            if not hasattr(self, key):
                del_keys.append(key)
        model_dict = model_dict.copy()  # make a copy to avoid changing the original dict
        for key in del_keys:
            model_dict.pop(key, None)

        # initialise a new model
        model = PhaseCurve(**model_dict)

        return model

    def InitModelSbpy(self, model_sbpy):
        """Set up a new PhaseCurve model object from an existing sbpy model
        ### TODO or create dict from sbpy model and then use InitModelDict?

        Parameters
        -----------
        model_sbpy : object
           The sbpy model object, e.g. HG()

        Returns
        ----------

        model : object
           The new PhaseCurve class object

        """
        # get model name from the sbpy model object
        model_name = model_sbpy.__class__.name

        # get the sbpy model parameters
        param_names = list(model_sbpy.param_names)
        # we will also check for any uncertainties we have stored in the sbpy object
        param_names_err = ["{}_err".format(x) for x in param_names]
        param_names = param_names + param_names_err

        # create a dictionary of phase curve parameters from sbpy in a format accepted by PhaseCurve
        parameters = {}
        for p in param_names:
            if p in model_sbpy.__dict__:  # check that the parameter is available in the sbpy object
                x = getattr(model_sbpy, p)
                # try get the quantity (value with units)
                if hasattr(x, "unit"):
                    if (x.unit is None) or (
                        x.unit == ""
                    ):  # if there are no units (or weird blank units?) get just the value
                        x = x.value
                    if hasattr(
                        x, "quantity"
                    ):  # catch any sbpy parameters returned as astropy.modeling.parameters.Parameter
                        x = x.quantity
                # look up the correct adler parameter name (accounting for additional uncertainty, "_err", parameters)
                if p.endswith("_err"):  # assumes the uncertainty parameter always ends in "_err"
                    _p = SBPY_ADLER_DICT[p.split("_err")[0]] + "_err"
                    parameters[_p] = x
                else:
                    parameters[SBPY_ADLER_DICT[p]] = x

        # create a PhaseCurve object with the extracted parameters
        model = PhaseCurve(**parameters, model_name=model_name)

        return model

    def ReducedMag(self, phase_angle):
        """Return the reduced magnitude of the phasecurve model for a given phase angle(s)

        phase_angle - value or array, must have astropy units of degrees

        Parameters
        -----------
        phase_angle : float or array
           value or array of phase angles at which to evaluate the phasecurve model.
           Must have astropy units of degrees if sbpy model uses units, otherwise pass radian values.

        Returns
        ----------

        return_value : float or array
           The phasecurve model reduced magnitude at the given phase angle(s)

        """

        return self.model_function(phase_angle)

    def ReducedMagBounds(self, phase_angle, std=1):
        """Accounting for the parameter uncertainties, return the minimum and maximum reduced magnitudes of the phasecurve model for a given phase angle(s). This is done by determining the minimum and maximum values of each parameter given the uncertainty (and some std, assuming a gaussian distribution). A PhaseCurve model is made for all unique combinations of the min, max of each parameter. For each PhaseCurve model the ReducedMag is calculated; the overall min/max ReducedMag is determined at each phase angle.

        Parameters
        -----------
        phase_angle : float or array
           value or array of phase angles at which to evaluate the phasecurve model.
           Must have astropy units of degrees if sbpy model uses units, otherwise pass radian values.
        std : float
           Number of standard deviations we want to consider when determining the minimum/maximum parameter values, where we assume that the parameter uncertainty is representative of a 1 sigma std in a gaussian distribution.
        Returns
        ----------

        pc_bounds : dict
           mag_min - The minimum reduced magnitude of all PhaseCurve models at every phase angle
           mag_max - The maximum reduced magnitude of all PhaseCurve models at every phase angle
           mag_mean - The mean reduced magnitude of all PhaseCurve models at every phase angle
           PhaseCurves - A list of all unique PhaseCurve models given the possible combinations of parameters and their uncertainties

        """

        # Get all parameters in the model that have an uncertainty
        err_keys = [x for x in self.__dict__.keys() if "_err" in x and getattr(self, x) is not None]

        # calculate the min, max for each parameter with uncertainty
        params = {}
        for x_err in err_keys:
            x = x_err.replace("_err", "")
            _x = getattr(self, x)
            _x_err = getattr(self, x_err)
            plus = _x + (std * _x_err)
            minus = _x - (std * _x_err)
            params[x] = [plus, minus]

        # Get all possible combinations of the min, max for each parameter
        p_vals = [params[x] for x in params.keys()]
        all_p_vals = list(itertools.product(*p_vals))

        # make a new PhaseCurve model for each set of parameters
        # Determine the reduced magnitudes for the given phase angle range
        mags = []
        pcs = []
        for p in all_p_vals:
            _dict = self.__dict__.copy()
            for i, x in enumerate(params.keys()):
                _dict[x] = p[i]
            _pc = PhaseCurve().InitModelDict(_dict)
            pcs.append(_pc)
            _mag = _pc.ReducedMag(phase_angle)
            mags.append(_mag)
        mags = np.array(mags)

        # Calculate the magnitude statistics
        # Get the absolute maximum and minimum value at each phase angle for all possible models
        mag_min = np.amin(mags, axis=0)
        mag_max = np.amax(mags, axis=0)
        mag_mean = np.mean(mags, axis=0)

        # Store results in a dictionary
        pc_bounds = {"mag_min": mag_min, "mag_max": mag_max, "mag_mean": mag_mean, "PhaseCurves": pcs}

        return pc_bounds

    def ModelResiduals(self, phase_angle, reduced_mag):
        """For a set of phase curve observations, return the residuals to the PhaseCurve model.
        NB that units must match the sbpy model. E.g. phase_angle should be passed with units of degrees, or be in values of radians

        Parameters
        -----------
        phase_angle : float or array
           value or array of phase angles at which to evaluate the phasecurve model.

        reduced_mag : float or array
           value or array of reduced magnitudes at which to evaluate the phasecurve model.

        Returns
        ----------

        residuals : float or array
           The residuals of the observations minus PhaseCurve model values

        """

        residuals = reduced_mag - self.ReducedMag(phase_angle)

        return residuals

    def AbsMag(self, phase_angle, reduced_mag):
        """For a set of phase curve observations, return the absolute magnitude from the fitted phase curve model.
        I.e. this is the model residuals, shifted by the fitted absolute magnitude
        NB that units for phase_angle and reduced_mag must match the sbpy model. E.g. phase_angle should be passed with units of degrees, or be in values of radians

        Parameters
        -----------
        phase_angle : float or array
           value or array of phase angles at which to evaluate the phasecurve model.

        reduced_mag : float or array
           value or array of reduced magnitudes at which to evaluate the phasecurve model.

        Returns
        ----------

        abs_mag : float or array
           The residuals of the observations minus PhaseCurve model values shifted by the model absolute magnitude

        """

        # TODO: add option to pass model & filt instead of reduced_mag & phase angle - will calculate all absmags automatically
        # probably not possible as observations are contained in a separate object
        # if (phase_angle is None) and (reduced_mag is None) and (filt is not None)...

        abs_mag = reduced_mag - self.ReducedMag(phase_angle) + self.H

        return abs_mag

    def FitModel(self, phase_angle, reduced_mag, mag_err=None, fitter=None, resample=None):
        """Fit the phasecurve model parameters to observations.
        starts with a phase curve model as an initial guess for parameters.
        fits model to phase angle and reduced magnitude.

        phase_angle - phase angle of each observations
        reduced_mag - distance corrected reduced magnitudes
        mag_err - photometric uncertainties to weight the measurements
        fitter - can pass a fitting function from astropy.modeling.fitting, defaults to astropy.modeling.fitting.LevMarLSQFitter

        Parameters
        -----------
        phase_angle : float or array
           The Sun-object-observer phase angles of the observations.

        reduced_mag : float or array
           The observed reduced magnitudes at the corresponding phase angles.

        mag_err : float or array
           Uncertainty on the reduced magnitude, used to weight the fit.

        fitter : object
           Select a fitting function from astropy.modeling.fitting, defaults to astropy.modeling.fitting.LevMarLSQFitter.
           N.B. that LevMarLSQFitter cannot handle inequality constraints for the HG1G2 model, use something like SLSQPLSQFitter from astropy.modeling.fitting (does not return covariance matrix!).

        resample : int
            Optional - if passed this forces a monte carlo resampling of data points within their uncertainties.
            This the number of times to resample and fit the phase curve.
            The phase curve parameter value and uncertainties are determined from the mean and std of the fitted values respectively.
        Returns
        ----------

        model_fit : object
           The sbpy phasecurve model object

        """

        # use the LevMarLSQFitter by default
        if fitter is None:
            fitter = LevMarLSQFitter()

        if mag_err is not None:  # fit weighted by photometric uncertainty
            model_fit = fitter(self.model_function, phase_angle, reduced_mag, weights=1.0 / mag_err)
        else:  # unweighted fit
            model_fit = fitter(self.model_function, phase_angle, reduced_mag)

        # Add fitted uncertainties as an additional attribute within the sbpy object
        if ("param_cov" in fitter.fit_info) and (resample is None):
            # get the covariance matrix from the fit
            covariance = fitter.fit_info["param_cov"]
            if covariance is not None:
                # get fit uncertainties as square of the diagonal of the covariance
                fit_errs = np.sqrt(np.diag(covariance))
                # update only the uncertainties for parameters used in the fit
                param_names = np.array(model_fit.param_names)
                fit_mask = ~np.array([getattr(model_fit, x).fixed for x in param_names])
                # for i, x in enumerate(param_names[fit_mask]):
                #     p = getattr(model_fit, x)
                #     if hasattr(p, "unit") and (p.unit is not None):
                #         setattr(model_fit, "{}_err".format(x), fit_errs[i] * p.unit)
                #     else:
                #         setattr(model_fit, "{}_err".format(x), fit_errs[i])
                for i, x in enumerate(param_names[fit_mask]):
                    # setattr(model_fit, "{}_err".format(x), fit_errs[i])
                    # TODO: return uncertainties with units if units are passed - see MC resample code below
                    p = getattr(model_fit, x)
                    if hasattr(p, "unit") and (p.unit is not None):
                        setattr(model_fit, "{}_err".format(x), fit_errs[i] * p.unit)
                    else:
                        setattr(model_fit, "{}_err".format(x), fit_errs[i])
            # else:
            ### TODO log covariance is None error here - no uncertainties

        # run an MC reasmple fit to estimate parameter value and uncertainty
        elif (resample is not None) and (mag_err is not None):
            mc_models = []  # list to store MC model fits
            for i in range(resample):  # TODO: try optimise/parallelise this loop?
                _reduced_mag = np.random.normal(loc=np.array(reduced_mag), scale=np.array(mag_err)) * u.mag
                _model_fit = fitter(self.model_function, phase_angle, _reduced_mag)
                mc_models.append(_model_fit)

            # Update the model_fit parameters with the MC values
            param_names = np.array(model_fit.param_names)
            # update only the uncertainties for parameters used in the fit
            fit_mask = ~np.array([getattr(model_fit, x).fixed for x in param_names])
            for i, x in enumerate(param_names[fit_mask]):
                # check if the parameter has units and then get array of the MC model values
                m = mc_models[0]
                p = getattr(m, x)
                if hasattr(p, "unit") and (p.unit is not None):
                    fit_vals = np.array([getattr(m, x).value for m in mc_models]) * p.unit
                else:
                    fit_vals = np.array([getattr(m, x) for m in mc_models])

                # set the parameter value as the mean of the MC values
                setattr(model_fit, "{}".format(x), np.mean(fit_vals))
                # set the parameter uncertainty as the std of the MC values
                setattr(model_fit, "{}_err".format(x), np.std(fit_vals))

        else:
            #     log lack of uncertainties for fitter
            print("no phase curve parameter uncertainties calculated")

        ### if overwrite_model: # add an overwrite option?
        # redo __init__ with the new fitted parameters
        # this would then return an adler PhaseCurve object rather than an sbpy object

        return model_fit<|MERGE_RESOLUTION|>--- conflicted
+++ resolved
@@ -161,15 +161,10 @@
 
         # clean the input dictionary
         del_keys = []
-<<<<<<< HEAD
-        if "model_function" in model_dict.keys():
-            del_keys.append("model_function")
-=======
         # make sure that there is not an existing model_function parameter
         if "model_function" in model_dict:
             del_keys.append("model_function")
         # remove keys that aren't PhaseCurve parameters
->>>>>>> 23d636af
         for key, value in model_dict.items():
             if not hasattr(self, key):
                 del_keys.append(key)
