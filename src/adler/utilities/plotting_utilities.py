--- conflicted
+++ resolved
@@ -1,13 +1,6 @@
 import numpy as np
 import matplotlib.pyplot as plt
 import matplotlib.gridspec as gridspec
-<<<<<<< HEAD
-import numpy as np
-=======
-import astropy.units as u
-
-from adler.science.PhaseCurve import PhaseCurve
->>>>>>> ab1a9c45
 
 
 def plot_errorbar(
@@ -16,10 +9,7 @@
     x_plot="phaseAngle",
     y_plot="reduced_mag",
     yerr_plot="magErr",
-<<<<<<< HEAD
     c_plot=None,
-=======
->>>>>>> ab1a9c45
     fig=None,
     label_list=None,
     col_list=None,
@@ -36,13 +26,9 @@
     y_plot: str
         Name of the AdlerPlanetoid attribute to be plotted on the y axis
     yerr_plot: str
-<<<<<<< HEAD
         Name of the AdlerPlanetoid attribute for the y axis uncertainties
     c_plot: str
         Name of the AdlerPlanetoid attribute used for the colour scale
-=======
-        Name of the AdlerPlanetoid attribute for the x axis uncertainties
->>>>>>> ab1a9c45
     fig: matplotlib.figure.Figure
         Optional, pass an existing figure object to be added to
     label_list: list
@@ -76,116 +62,6 @@
         obs_filt = planetoid.observations_in_filter(filt)
         x = getattr(obs_filt, x_plot)
         y = getattr(obs_filt, y_plot)
-<<<<<<< HEAD
-=======
-        yerr = getattr(obs_filt, yerr_plot)
-
-        # label the errorbars?
-        if label_list is not None:
-            l = label_list[i]
-        else:
-            l = None
-
-        # select colours?
-        if col_list is not None:
-            c = col_list[i]
-        else:
-            c = None
-
-        # plot the errorbars
-        ax1.errorbar(x, y, yerr, color=c, fmt="o", label=l)
-
-    # save the figure?
-    if filename:
-        fig.savefig(filename, facecolor="w", transparent=True, bbox_inches="tight")
-
-    return fig
-
-
-def plot_phasecurve(
-    adler_data,
-    filt_list=[],
-    x_plot="phaseAngle",
-    y_plot="reduced_mag",
-    model_name="HG12_Pen16",
-    fig=None,
-    label_list=None,
-    col_list=None,
-    filename=None,
-):
-    """Make an errorbar scatter plot of reduced magnitude against phase angle to show the phase curve of an Adler object.
-
-    adler_data: AdlerData
-        AdlerData object containing the model phasecurve parameters to be plotted
-    filt_list: list
-        List of filters to be plotted
-    x_plot: str
-        Name of the AdlerPlanetoid attribute to be plotted on the x axis
-    y_plot: str
-        Name of the AdlerPlanetoid attribute to be plotted on the y axis
-    model_name: str
-        Name of the phasecurve model in AdlerData
-    fig: matplotlib.figure.Figure
-        Optional, pass an existing figure object to be added to
-    label_list: list
-        Optional, labels for errorbar plot elements. The user can add the legend manually after the fact in case additional elements are added to the figure.
-    col_list: list
-        Optional, colors for errorbar scatter points
-    filename: str
-        Optional, if provided save the figure with this filename
-
-    Returns
-    -----------
-    fig: matplotlib.figure.Figure
-        The figure object which can be manipulated further if required
-
-    """
-
-    if fig:
-        # use the figure object that was passed
-        ax1 = fig.axes[0]
-    else:
-        # set up a new figure object
-        fig = plt.figure()
-        gs = gridspec.GridSpec(1, 1)
-        ax1 = plt.subplot(gs[0, 0])
-        ax1.invert_yaxis()
-        ax1.set_xlabel(x_plot)
-        ax1.set_ylabel(y_plot)
-
-    for i, filt in enumerate(filt_list):
-        # Convert the AdlerData phasecurve parameters into a PhaseCurve object
-        ad = adler_data.get_phase_parameters_in_filter(filt, model_name)
-        pc = PhaseCurve().InitModelDict(ad.__dict__)
-        print(pc.__dict__)
-
-        # define the x values (degrees)
-        # go from zero to the maximum phaseAngle
-        x_max = (
-            adler_data.get_phase_parameters_in_filter(filt, model_name).phaseAngle_min
-            + adler_data.get_phase_parameters_in_filter(filt, model_name).phaseAngle_range
-        )
-        x = np.linspace(0, x_max)
-
-        # calculate y from the PhaseCurve model
-        # TODO: how to deal with units?
-        if hasattr(pc.H, "unit"):
-            if (pc.H.unit is None) or (
-                pc.H.unit == ""
-            ):  # if there are no units (or weird blank units?) use radians
-                print("no H units")
-                y = pc.ReducedMag(np.radians(x))
-            elif pc.H.unit == u.mag:  # if the units of H are mag, then ensure phaseAngles are degrees
-                print("H has mag units")
-                y = pc.ReducedMag(x * u.deg)
-            else:  # if H has weird units, make it unitless and pass phaseAngle in radians
-                print("H has weird units")
-                pc.H = pc.H.quantity
-                y = pc.ReducedMag(np.radians(x))
-        else:
-            print("no H units")
-            y = pc.ReducedMag(np.radians(x))
->>>>>>> ab1a9c45
 
         # label the errorbars?
         if label_list is not None:
@@ -202,7 +78,6 @@
         else:
             c = None
 
-<<<<<<< HEAD
         if yerr_plot is not None:
             # plot the errorbars
             yerr = getattr(obs_filt, yerr_plot)
@@ -283,10 +158,6 @@
     else:
         y = pc.ReducedMag(x)
         ax1.plot(x, y, alpha=alpha, color=col, label=label)
-=======
-        # plot the errorbars
-        ax1.plot(x, y, color=c, label=l)
->>>>>>> ab1a9c45
 
     # save the figure?
     if filename:
